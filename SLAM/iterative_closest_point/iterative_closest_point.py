--- conflicted
+++ resolved
@@ -94,18 +94,9 @@
     error = sum(d)
 
     # calc index with nearest neighbor assosiation
-<<<<<<< HEAD
-    d = np.linalg.norm(
-            np.repeat(cpoints, ppoints.shape[1], axis=1) - np.tile(ppoints, (1,
-                cpoints.shape[1])), axis=0)
-    inds = np.argmin(d.reshape(cpoints.shape[1], ppoints.shape[1]), axis=1)
-
-    return inds, error
-=======
     d = np.linalg.norm(np.repeat(current_points, previous_points.shape[1], axis=1)
                        - np.tile(previous_points, (1, current_points.shape[1])), axis=0)
     indexes = np.argmin(d.reshape(current_points.shape[1], previous_points.shape[1]), axis=1)
->>>>>>> b80b7c98
 
     return indexes, error
 
